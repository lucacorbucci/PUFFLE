program: ../../main.py
method: bayes
metric:
  name: Custom_metric
  goal: maximize
early_terminate:
  type: hyperband
  min_iter: 5
parameters:
  epochs:
    min: 1
    max: 5
  batch_size:
    min: 32
    max: 512
  lr:
    min: 0.0001
    max: 0.1
  optimizer:
    values: ["adam", "sgd"]
  alpha_target_lambda:
    min: 0.1
    max: 4.0
  momentum:
    min: 0.0
    max: 0.9
  node_shuffle_seed:
    min: 1
    max: 1000000000
  weight_decay_lambda:
    min: 0.001
    max: 1.0
  clipping:
    min: 1.0
    max: 10.0

command:
  - ${env}
  - poetry 
  - run 
  - python
  - ${program}
  - ${args}
  - --dataset
  - dutch
  - --num_rounds
  - 39
  - --num_client_cpus
  - 1
  - --num_client_gpus
  - 0.1
  - --pool_size
  - 150
  - --sampled_clients 
  - 0.34
  - --sampled_clients_test 
  - 1.0
  - --sampled_clients_validation 
  - 1.0
  - --debug
  - True 
  - --base_path
  - ../../../data/Tabular
  - --DPL 
  - True 
  - --private 
  - True 
  - --seed 
  - 41 
  - --wandb 
  - True 
  - --sweep
  - True
  - --training_nodes 
  - 0.40
  - --validation_nodes 
  - 0.27
  - --test_nodes 
  - 0.335
  - --starting_lambda_mode 
  - disparity
  - --update_lambda 
  - True
  - --tabular_data 
  - True
  - --dataset_path 
  - ../../../data/Tabular/dutch/
  - --target 
  - 0.05
  - --group_to_reduce
  - 0 
  - 1
  - --group_to_increment
  - 1
  - 1
  - --number_of_samples_per_node
  - 343
  - --ratio_unfair_nodes
  - 0.5
  - --ratio_unfairness
  - 0.6 
  - 0.8
  - --approach
  - representative
  - --epsilon_lambda 
  - 1.0
  - --epsilon
<<<<<<< HEAD
  - 10
=======
  - 6
  - --epsilon_statistics
  - 1.0
  - --epsilon_lambda
  - 1.0
>>>>>>> 05cc2531
<|MERGE_RESOLUTION|>--- conflicted
+++ resolved
@@ -105,12 +105,6 @@
   - --epsilon_lambda 
   - 1.0
   - --epsilon
-<<<<<<< HEAD
   - 10
-=======
-  - 6
-  - --epsilon_statistics
-  - 1.0
-  - --epsilon_lambda
-  - 1.0
->>>>>>> 05cc2531
+  - --sampling_frequency
+  - 13